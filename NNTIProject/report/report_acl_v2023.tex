--- conflicted
+++ resolved
@@ -107,8 +107,7 @@
 Since an element-wise multiplication is also some sort of matrix transformation, it is an analog to LoRA.
 For each layer, IA3 trains three vectors which corresponds to scale the result of the key projection, the value projection and the activation function.
 Unfortuneately, due to a lack of computational resource and time, our IA3 model is not showing promising result.
-<<<<<<< HEAD
-% As the paper stated, we embeded three trainable vectors to each layer (one after self_attention.k_proj, one after self_attention.v_proj and one after self_attention.out_proj).
+As the paper stated, we embeded three trainable vectors to each layer.
 
 \subsection{Plots}
 
@@ -127,10 +126,6 @@
     \includegraphics[width=0.5\textwidth]{plots/xglm_vs_finetuned.png}
     \caption{Loss of XGLM-564M Model compared to its fine-tuned versions}
 \end{figure}
-=======
-As the paper stated, we embeded three trainable vectors to each layer (one after self_attention.k_proj, one after self_attention.v_proj and one after self_attention.out_proj).
-but the loss is more than LoRA and BitFit.
->>>>>>> f61ebd7f
 
 \section{Conclusions}
 
