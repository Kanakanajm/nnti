\documentclass{article}

\usepackage{fancyhdr}
\usepackage{extramarks}
\usepackage{amsmath,siunitx}
\usepackage{amsthm}
\usepackage{bm}
\usepackage{amssymb}
\usepackage{amsfonts}
\usepackage{multirow}
\usepackage{tikz}
\usepackage[plain]{algorithm}
\usepackage{algpseudocode}
\usepackage{parskip}

\usetikzlibrary{automata,positioning}

\usepackage{biblatex} 
\addbibresource{bibliography.bib} % Import the bibliography file

%
% Basic Document Settings
%

\topmargin=-0.45in
\evensidemargin=0in
\oddsidemargin=0in
\textwidth=6.5in
\textheight=9.0in
\headsep=0.25in

\linespread{1.1}

\pagestyle{fancy}
\lhead{\hmwkTeam}
\chead{\hmwkClass: \hmwkTitle}
\rhead{\firstxmark}
\lfoot{\lastxmark}
\cfoot{\thepage}

\renewcommand\headrulewidth{0.4pt}
\renewcommand\footrulewidth{0.4pt}

\setlength\parindent{0pt}

\newcommand{\setsep}{,    \ }

%
% Create Problem Sections
%

\newcommand{\enterProblemHeader}[1]{
    \nobreak\extramarks{}{Problem \hmwkNumber.\arabic{#1} continued on next page\ldots}\nobreak{}
    \nobreak\extramarks{Problem \hmwkNumber.\arabic{#1} (continued)}{Problem \hmwkNumber.\arabic{#1} continued on next page\ldots}\nobreak{}
}

\newcommand{\exitProblemHeader}[1]{
    \nobreak\extramarks{Problem \hmwkNumber.\arabic{#1} (continued)}{Problem \hmwkNumber.\arabic{#1} continued on next page\ldots}\nobreak{}
    \stepcounter{#1}
    \nobreak\extramarks{Problem \hmwkNumber.\arabic{#1}}{}\nobreak{}
}

\setcounter{secnumdepth}{0}
\newcounter{partCounter}
\newcounter{homeworkProblemCounter}
\setcounter{homeworkProblemCounter}{1}
\nobreak\extramarks{Problem \arabic{homeworkProblemCounter}}{}\nobreak{}

%
% Homework Problem Environment
%
% This environment takes an optional argument. When given, it will adjust the
% problem counter. This is useful for when the problems given for your
% assignment aren't sequential. See the last 3 problems of this template for an
% example.
%
\newenvironment{homeworkProblem}[2][-2]{
    \ifnum#1>0
        \setcounter{homeworkProblemCounter}{#1}
    \fi
    \section{Problem \hmwkNumber.\arabic{homeworkProblemCounter} #2}
    \setcounter{partCounter}{1}
    \enterProblemHeader{homeworkProblemCounter}
}{
    \exitProblemHeader{homeworkProblemCounter}
}

%
% Homework Details
%   - Title
%   - Due date
%   - Class
%   - Section/Time
%   - Instructor
%   - Author
%
\newcommand{\hmwkNumber}{8}
\newcommand{\hmwkTitle}{Exercise Sheet \hmwkNumber}
\newcommand{\hmwkClass}{NNTI}
\newcommand{\hmwkTeam}{Team \#25}
\newcommand{\hmwkAuthorName}{\hmwkTeam: \\ Camilo Martínez 7057573, cama00005@stud.uni-saarland.de \\ Honglu Ma 7055053, homa00001@stud.uni-saarland.de}

%
% Title Page
%

\title{
    % \vspace{2in}
    \textmd{\textbf{\hmwkClass:\ \hmwkTitle}}\\
}

\author{\hmwkAuthorName}
\date \today

\renewcommand{\part}[1]{\textbf{\large Part \Alph{partCounter}}\stepcounter{partCounter}\\}

%
% Various Helper Commands
%

% Useful for algorithms
\newcommand{\alg}[1]{\textsc{\bfseries \footnotesize #1}}

% For derivatives
\newcommand{\deriv}[1]{\frac{\mathrm{d}}{\mathrm{d}x} (#1)}

% For partial derivatives
\newcommand{\pderiv}[2]{\frac{\partial}{\partial #1} (#2)}

% Integral dx
\newcommand{\dx}{\mathrm{d}x}

% Alias for the Solution section header
\newcommand{\solution}{\textbf{\large Solution}}

% Probability commands: Expectation, Variance, Covariance, Bias
\newcommand{\E}{\mathrm{E}}
\newcommand{\Var}{\mathrm{Var}}
\newcommand{\Cov}{\mathrm{Cov}}
\newcommand{\Bias}{\mathrm{Bias}}


\begin{document}

\maketitle

\begin{homeworkProblem}{Universal Approximation Theorem}
    \subsection*{(a)}
    It states that for all continuous functions in $\mathbb{R}^n$,
    there exist a feed forward neural network with at least one hidden layer with unbounded and continuous activation functions
    and a linear ouput layer which can approximate such function.
    \subsection*{(b)}
    No, only FNNs with unbouned activation functions have this property

    \subsection*{(c)}
    \subsubsection*{(i)}
    Because FNNs can overfit to the training data and it may not give answer

    \subsubsection*{(ii)}
    Because FNN with one hidden layer may contains a large number of nodes.
\end{homeworkProblem}

\begin{homeworkProblem}{Regularization}
    \subsection*{(a)}
    \newcommand*{\evep}[1]{\mathbb{E}_\epsilon \left[#1\right]}
    \newcommand*{\avgm}{\frac{1}{m}\sum_{i=1}^{m}}
    To avoid confusion on indicies, we rewrite $\hat{y}$ as $\hat{y}(x_i, w) = w_0 + w^Tx_i$.
    We have such derivation
    \begin{align*}
        \evep{J(w; \{x_i+\epsilon_i\}^m_{i=1}, y)}    &=  \evep{\avgm (y_i - w_0 - w^T(x_i + \epsilon_i))^2}\\
                                                &=  \evep{\avgm (y_i - w_0 - w^Tx_i - w^T\epsilon_i)^2}\\
                                                &=  \evep{\avgm ((y_i - \hat{y}(x_i, w)) - w^T\epsilon_i)^2}\\
                                                &=  \evep{\avgm ((y_i - \hat{y}(x_i, w))^2 - 2(y_i - \hat{y}(x_i, w))(w^T\epsilon_i) +  (w^T\epsilon_i)^2)}\\
                                                &=  \evep{\avgm ((y_i - \hat{y}(x_i, w))^2)} - \evep{\avgm 2(y_i - \hat{y}(x_i, w))(w^T\epsilon_i)} +  \evep{\avgm((w^T\epsilon_i)^2)}\\
                                                &=  \avgm ((y_i - \hat{y}(x_i, w))^2) - \avgm 2(y_i - \hat{y}(x_i, w))(w^T\evep{\epsilon_i}) +  \evep{\avgm (w^T\epsilon_iw^T\epsilon_i)}\\
                                                &=  \avgm ((y_i - \hat{y}(x_i, w))^2) - \avgm 2(y_i - \hat{y}(x_i, w))(w^T\evep{\epsilon_i}) +  \evep{\avgm (w^T\epsilon_i^T\epsilon_iw)}\\
                                                &=  \avgm ((y_i - \hat{y}(x_i, w))^2) - \avgm 2(y_i - \hat{y}(x_i, w))(w^T\evep{\epsilon_i}) +  \avgm (w^T\evep{\epsilon_i^T\epsilon_i}w)\\
                                                &=  \avgm ((y_i - \hat{y}(x_i, w))^2) - \avgm 2(y_i - \hat{y}(x_i, w))(w^T \cdot 0) +  \avgm (w^T\sigma^2Iw)\\
                                                &=  \avgm ((y_i - \hat{y}(x_i, w))^2) +  \avgm (\sigma^2w^TIw)\\
                                                &=  \avgm ((y_i - \hat{y}(x_i, w))^2 + \sigma^2w^Tw)
    \end{align*}
    \subsection*{(b)}
    \begin{align*}
        \nabla_w\tilde{J}  &=  \frac{\lambda}{2} \cdot 2w + \nabla_w J\\
                           &=  \lambda w + \nabla_w J\\
    \end{align*}
    Thus we have the weight update rule for the reularized loss
    \begin{align*}
        w_{t+1} &=  w_t - \eta(\lambda w_t + \nabla_w J)\\
                &=  (1 - \eta\lambda) w_t - \eta\nabla_w J
    \end{align*}
    One can observe that before substracting the gradient $w_t$ is reduced by a constant $\eta\lambda$
<<<<<<< HEAD

    \subsection*{(d)}
    We only regularize weights, because regularizing the bias term would lead to significant underfitting \cite{Goodfellow-et-al-2016}. The reason is because, with a regularization term, we penalize weights with large values, effectively preventing the model from overfitting, since small changes to features no longer would produce large values, thus implying high variance in the model and causing overfitting. If we regularized the bias term, something similar would happen; the bias term would be dragged down to zero, because the loss now penalizes it. This will cause the line of best fit to move towards the origin and end up in a similar situation as fixing the bias to 0, which is the same as having started with a model without a bias, thus leading to underfitting.
=======
    \subsection*{(c)}
    After single value decomposition with $X = U\Sigma V^T$ we have
    \begin{align*}
        Xw^\ast &=  X(X^TX + \lambda I)^{-1}X^Ty\\
                &=  U\Sigma V^T (V\Sigma U^TU\Sigma V^T + \lambda I)^{-1}V\Sigma U^Ty\\
                &=  U\Sigma V^T (V\Sigma^2 V^T + \lambda I)^{-1}V\Sigma U^Ty\\
                &=  U\Sigma V^T (V(\Sigma^2 + \lambda I)V^T)^{-1}V\Sigma U^Ty\\
                &=  U\Sigma V^TV(\Sigma^2 + \lambda I)^{-1}V^TV\Sigma U^Ty\\
                &=  U\Sigma (\Sigma^2 + \lambda I)^{-1}\Sigma U^Ty\\
    \end{align*}
    We know that $U$ consists of the eigenvectors of $X^TX$ (i.e. $u_i$) and
    $\Sigma (\Sigma^2 + \lambda I)^{-1}\Sigma$ consists of $\frac{\sigma^2_i}{\sigma^2_i + \lambda}$ on its diagonal
    which $\sigma_i$ is the square root of the eigenvalue of $X^TX$
>>>>>>> f8087612
\end{homeworkProblem}

\printbibliography

\end{document}<|MERGE_RESOLUTION|>--- conflicted
+++ resolved
@@ -190,11 +190,9 @@
                 &=  (1 - \eta\lambda) w_t - \eta\nabla_w J
     \end{align*}
     One can observe that before substracting the gradient $w_t$ is reduced by a constant $\eta\lambda$
-<<<<<<< HEAD
 
     \subsection*{(d)}
     We only regularize weights, because regularizing the bias term would lead to significant underfitting \cite{Goodfellow-et-al-2016}. The reason is because, with a regularization term, we penalize weights with large values, effectively preventing the model from overfitting, since small changes to features no longer would produce large values, thus implying high variance in the model and causing overfitting. If we regularized the bias term, something similar would happen; the bias term would be dragged down to zero, because the loss now penalizes it. This will cause the line of best fit to move towards the origin and end up in a similar situation as fixing the bias to 0, which is the same as having started with a model without a bias, thus leading to underfitting.
-=======
     \subsection*{(c)}
     After single value decomposition with $X = U\Sigma V^T$ we have
     \begin{align*}
@@ -208,7 +206,6 @@
     We know that $U$ consists of the eigenvectors of $X^TX$ (i.e. $u_i$) and
     $\Sigma (\Sigma^2 + \lambda I)^{-1}\Sigma$ consists of $\frac{\sigma^2_i}{\sigma^2_i + \lambda}$ on its diagonal
     which $\sigma_i$ is the square root of the eigenvalue of $X^TX$
->>>>>>> f8087612
 \end{homeworkProblem}
 
 \printbibliography
